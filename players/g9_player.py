--- conflicted
+++ resolved
@@ -4,11 +4,7 @@
 import sympy
 import logging
 from typing import Tuple
-<<<<<<< HEAD
-import shapely
-=======
 import shapely.geometry
->>>>>>> f34b14c8
 import random
 from matplotlib import pyplot as plt
 from collections import deque
@@ -16,10 +12,6 @@
 from queue import PriorityQueue
 import heapq
 from heapq import heappush, heappop
-<<<<<<< HEAD
-import os
-=======
->>>>>>> f34b14c8
 
 class Player:
     def __init__(self, skill: int, rng: np.random.Generator, logger: logging.Logger, golf_map: sympy.Polygon, start: sympy.geometry.Point2D, target: sympy.geometry.Point2D, map_path: str, precomp_dir: str) -> None:
@@ -43,23 +35,12 @@
         self.skill = skill
         self.rng = rng
         self.logger = logger
-<<<<<<< HEAD
-        self.quick_map = None
-=======
         self.quick_map = shapely.geometry.Polygon([(p.x,p.y) for p in golf_map.vertices])
->>>>>>> f34b14c8
         self.dmap = None
         self.pmap = None
         self.cell_width = 1
         self.rows = None
         self.cols = None
-<<<<<<< HEAD
-        self.max_distance = 200 + skill
-        self.distances = [200 + skill, (200 + skill) / 2, (200 + skill) / 4]
-        self.angles = [0, np.pi / 6, np.pi / 4, np.pi / 3, np.pi / 2, 2 * np.pi / 3, 3 * np.pi / 4, 5 * np.pi / 6, np.pi, 7 * np.pi / 6, 5 * np.pi / 4, 4 * np.pi / 3, 3 * np.pi / 2, 5 * np.pi / 3, 7 * np.pi / 4, 11 * np.pi / 6]
-        self.path = None
-        self.tmp = 'fire.txt'
-=======
         self.max_distance = 200 + skill -.001
         self.distances = [self.max_distance*0.1, self.max_distance*0.2,self.max_distance*0.3, self.max_distance*0.4,self.max_distance*0.5, self.max_distance*0.6,self.max_distance*0.7, self.max_distance*0.8,self.max_distance*0.9, self.max_distance]
         self.angles = [0, np.pi / 6, np.pi / 4, np.pi / 3, np.pi / 2, 2 * np.pi / 3, 3 * np.pi / 4, 5 * np.pi / 6, np.pi, 7 * np.pi / 6, 5 * np.pi / 4, 4 * np.pi / 3, 3 * np.pi / 2, 5 * np.pi / 3, 7 * np.pi / 4, 11 * np.pi / 6]
@@ -87,7 +68,6 @@
             # Dump the objects
             with open(precomp_path, 'wb') as f:
                 pickle.dump(self.dmap, f)
->>>>>>> f34b14c8
         
     def get_landing_point(self, curr_loc: shapely.geometry.Point, distance: float, angle: float):
         """
@@ -145,10 +125,6 @@
 
 
     def brushfire(self, q):
-<<<<<<< HEAD
-        # print("starting brushfire")
-=======
->>>>>>> f34b14c8
         while(len(q) != 0):
             row, col, dist, waterPoint = q.popleft()
 
@@ -162,8 +138,6 @@
                         self.pmap[nRow, nCol] = ndist
                         q.append((nRow, nCol, ndist, waterPoint))
 
-<<<<<<< HEAD
-=======
     def get_polar(self, start, end): #converts from square to polar. Returns r, \theta
         angle = sympy.atan2(end.y - start.y, end.x - start.x)
         distance = start.distance(end)
@@ -171,7 +145,6 @@
         return distance, angle
 
 
->>>>>>> f34b14c8
 
     def p_in_water(self,start, end):
         d = start.distance(end)
@@ -193,32 +166,68 @@
         else:
             return 0
 
-<<<<<<< HEAD
+    def simulate_shot(self, distance, angle): #draws from normal distributions and returns r, theta
+        actual_distance = self.rng.normal(distance, distance / self.skill)
+        actual_angle = self.rng.normal(angle, 1 / (2 * self.skill))
+
+        return actual_distance, actual_angle
+
+    def on_land(self, points): #returns true if ALL points in the list points is on land
+        for p in points:
+            r, c = self.get_row_col(p.x, p.y)
+            if(self.in_bounds(r, c)):
+                if self.dmap[r, c] != 1:
+                    return False #in bounds but in water
+            else:
+                return False #out of bounds of dmap
+
+        return True #all points in bounds and on land
+
+    def p_in_water2(self, start, end):
+        d, angle = self.get_polar(start, end)
+        land_count = 0
+        runs = 50
+
+        for i in range(runs):
+            r, theta = self.simulate_shot(d, angle)
+            p1 = self.get_landing_point(start, r, theta) #landing point
+            p2 = self.get_landing_point(start, 1.05*r, theta) #halfway between
+            p3 = self.get_landing_point(start, 1.1*r, theta) #rolling point
+
+            if self.on_land([p1, p2, p3]):
+                land_count += 1
+
+        p_water = (runs - land_count)/runs
+        if p_water > 0.99:
+            p_water = 0.99
+
+        return p_water
+
+
+
+
+
     def expected_strokes(self, start, end):
-        ratio = self.p_in_water(start,end)
+        ratio = self.p_in_water2(start,end)
 
         return 1 + (ratio)/(1-ratio)
 
     
     def precompute(self):
-        minx, miny, maxx, maxy = self.quick_map.bounds
-        self.minx = minx
-        self.miny = miny
-
-
-        testpt = shapely.geometry.Point(50,160)
-
-        width = maxx - minx
-        height = maxy - miny
-        self.cols = int(np.ceil(width / self.cell_width))
-        self.rows = int(np.ceil(height / self.cell_width))
-        self.zero_center = shapely.geometry.Point(minx + self.cell_width / 2, maxy - self.cell_width / 2)
+        # minx, miny, maxx, maxy = self.quick_map.bounds
+        # self.minx = minx
+        # self.miny = miny
+
+        # width = maxx - minx
+        # height = maxy - miny
+        # self.cols = int(np.ceil(width / self.cell_width))
+        # self.rows = int(np.ceil(height / self.cell_width))
+        # self.zero_center = shapely.geometry.Point(minx + self.cell_width / 2, maxy - self.cell_width / 2)
 
         self.dmap = np.zeros((self.rows, self.cols), dtype=np.int8)
-        self.pmap = np.zeros((self.rows, self.cols), dtype=np.int8)
-
-
-        q = deque() #used for brushfire
+        # self.pmap = np.zeros((self.rows, self.cols), dtype=np.int8)
+
+
 
         for row in range(self.rows):
             for col in range(self.cols):
@@ -234,118 +243,22 @@
                 if land == 4:
                     # if all four points on land, then set dmap to 1
                     self.dmap[row, col] = 1
-                    self.pmap[row, col] = -1
 
                 elif water == 4:
                     # if all four points on water, then set dmap to 0
                     self.dmap[row, col] = 0
-                    self.pmap[row, col] = -1
-
-                else:
-                    # in else ==> some points on land, some in water ==> we are on an edge cell
-                    self.pmap[row, col] = 0
-                    self.dmap[row, col] = 0
-                    q.append((row,col,0, self.get_center(row, col))) #place edge in queue
-
-=======
-    def simulate_shot(self, distance, angle): #draws from normal distributions and returns r, theta
-        actual_distance = self.rng.normal(distance, distance / self.skill)
-        actual_angle = self.rng.normal(angle, 1 / (2 * self.skill))
-
-        return actual_distance, actual_angle
-
-    def on_land(self, points): #returns true if ALL points in the list points is on land
-        for p in points:
-            r, c = self.get_row_col(p.x, p.y)
-            if(self.in_bounds(r, c)):
-                if self.dmap[r, c] != 1:
-                    return False #in bounds but in water
-            else:
-                return False #out of bounds of dmap
-
-        return True #all points in bounds and on land
-
-    def p_in_water2(self, start, end):
-        d, angle = self.get_polar(start, end)
-        land_count = 0
-        runs = 50
-
-        for i in range(runs):
-            r, theta = self.simulate_shot(d, angle)
-            p1 = self.get_landing_point(start, r, theta) #landing point
-            p2 = self.get_landing_point(start, 1.05*r, theta) #halfway between
-            p3 = self.get_landing_point(start, 1.1*r, theta) #rolling point
-
-            if self.on_land([p1, p2, p3]):
-                land_count += 1
-
-        p_water = (runs - land_count)/runs
-        if p_water > 0.99:
-            p_water = 0.99
-
-        return p_water
-
-
-
-
-
-    def expected_strokes(self, start, end):
-        ratio = self.p_in_water2(start,end)
-
-        return 1 + (ratio)/(1-ratio)
-
-    
-    def precompute(self):
-        # minx, miny, maxx, maxy = self.quick_map.bounds
-        # self.minx = minx
-        # self.miny = miny
-
-        # width = maxx - minx
-        # height = maxy - miny
-        # self.cols = int(np.ceil(width / self.cell_width))
-        # self.rows = int(np.ceil(height / self.cell_width))
-        # self.zero_center = shapely.geometry.Point(minx + self.cell_width / 2, maxy - self.cell_width / 2)
-
-        self.dmap = np.zeros((self.rows, self.cols), dtype=np.int8)
-        # self.pmap = np.zeros((self.rows, self.cols), dtype=np.int8)
-
-
-
-        for row in range(self.rows):
-            for col in range(self.cols):
-                corners = self.get_corners(row, col)
-                water = 0
-                land = 0
-                for point in corners:
-                    if self.quick_map.contains(point):
-                        land += 1
-                    else:
-                        water += 1
-
-                if land == 4:
-                    # if all four points on land, then set dmap to 1
-                    self.dmap[row, col] = 1
-
-                elif water == 4:
-                    # if all four points on water, then set dmap to 0
-                    self.dmap[row, col] = 0
 
                 else:
                     # in else ==> some points on land, some in water ==> we are on an edge cell
                     self.dmap[row, col] = 0
 
->>>>>>> f34b14c8
         ### Commented out code saves precomputed brushfire map for testing purposes
         # if os.path.exists(self.tmp):
         #     with open(self.tmp, 'rb') as f:
         #         self.pmap = np.load(f)
         #         print("loaded from file")
         #         return
-<<<<<<< HEAD
-        self.brushfire(q)
-=======
         # #self.brushfire(q)
->>>>>>> f34b14c8
         # with open(self.tmp, 'wb') as f:
         #     np.save(f, self.pmap)
 
@@ -368,10 +281,7 @@
         return li
 
     def a_star(self, start, target):
-<<<<<<< HEAD
-=======
         # print("starting a star")
->>>>>>> f34b14c8
         count = 0
         secondCount = 0
         # print("starting a star")
@@ -434,22 +344,6 @@
         Returns:
             Tuple[float, float]: Return a tuple of distance and angle in radians to play the shot
         """
-<<<<<<< HEAD
-        if not self.quick_map:
-            self.quick_map = shapely.geometry.Polygon([(p.x,p.y) for p in golf_map.vertices])
-            self.precompute()
-
-        if not self.path:
-            s = shapely.geometry.Point(curr_loc.x, curr_loc.y)
-            t = shapely.geometry.Point(target.x, target.y)
-            self.path = self.a_star(s, t)
-
-        # for p in self.path:
-        #     print(p.x, p.y)
-        #     print()
-        # print(self.path)
-=======
->>>>>>> f34b14c8
 
         # Testing
         count = 0
@@ -457,12 +351,6 @@
 
         s = shapely.geometry.Point(curr_loc.x, curr_loc.y)
         t = shapely.geometry.Point(target.x, target.y)
-<<<<<<< HEAD
-        if s.distance(t) <= self.max_distance:
-            angle = sympy.atan2(target.y - curr_loc.y, target.x - curr_loc.x)
-            distance = s.distance(t)
-            return (distance, angle)
-=======
 
         # Within goal
         if s.distance(t) <= self.max_distance:
@@ -482,7 +370,6 @@
             distance = s.distance(e)
             return (distance, angle)
 
->>>>>>> f34b14c8
 
         minDist = float('inf')
         closestI = None
@@ -493,10 +380,7 @@
 
         angle = sympy.atan2(pt.y - curr_loc.y, pt.x - curr_loc.x)
         distance = min(self.max_distance, s.distance(self.path[closestI + 1]))
-<<<<<<< HEAD
-=======
         if distance > self.max_distance:
             distance = int(self.max_distance)
->>>>>>> f34b14c8
 
         return (distance, angle)