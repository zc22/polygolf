import os
import pickle
import numpy as np
import sympy
import logging
from typing import Tuple
import shapely.geometry
import random
from matplotlib import pyplot as plt
from collections import deque
import math
from queue import PriorityQueue
import heapq
from heapq import heappush, heappop

class Player:
    def __init__(self, skill: int, rng: np.random.Generator, logger: logging.Logger, golf_map: sympy.Polygon, start: sympy.geometry.Point2D, target: sympy.geometry.Point2D, map_path: str, precomp_dir: str) -> None:
        """Initialise the player with given skill.

        Args:
            skill (int): skill of your player
            rng (np.random.Generator): numpy random number generator, use this for same player behvior across run
            logger (logging.Logger): logger use this like logger.info("message")
            golf_map (sympy.Polygon): Golf Map polygon
            start (sympy.geometry.Point2D): Start location
            target (sympy.geometry.Point2D): Target location
            map_path (str): File path to map
            precomp_dir (str): Directory path to store/load precomputation
        """
        # # if depends on skill
        # precomp_path = os.path.join(precomp_dir, "{}_skill-{}.pkl".format(map_path, skill))
        # # if doesn't depend on skill
        # precomp_path = os.path.join(precomp_dir, "{}.pkl".format(map_path))
        
        self.skill = skill
        self.rng = rng
        self.logger = logger
        self.quick_map = shapely.geometry.Polygon([(p.x,p.y) for p in golf_map.vertices])
        self.dmap = None
        self.pmap = None
        self.cell_width = 1
        self.rows = None
        self.cols = None
        self.max_distance = 200 + skill -.001
        self.distances = [self.max_distance*0.1, self.max_distance*0.2,self.max_distance*0.3, self.max_distance*0.4,self.max_distance*0.5, self.max_distance*0.6,self.max_distance*0.7, self.max_distance*0.8,self.max_distance*0.9, self.max_distance]
        self.angles = [0, np.pi / 6, np.pi / 4, np.pi / 3, np.pi / 2, 2 * np.pi / 3, 3 * np.pi / 4, 5 * np.pi / 6, np.pi, 7 * np.pi / 6, 5 * np.pi / 4, 4 * np.pi / 3, 3 * np.pi / 2, 5 * np.pi / 3, 7 * np.pi / 4, 11 * np.pi / 6]

        minx, miny, maxx, maxy = self.quick_map.bounds
        self.minx = minx
        self.miny = miny

        width = maxx - minx
        height = maxy - miny
        self.cols = int(np.ceil(width / self.cell_width))
        self.rows = int(np.ceil(height / self.cell_width))
        self.zero_center = shapely.geometry.Point(minx + self.cell_width / 2, maxy - self.cell_width / 2)

        precomp_path = os.path.join(precomp_dir, "{}.pkl".format(map_path))
        # precompute check
        if os.path.isfile(precomp_path):
            # Getting back the objects:
            with open(precomp_path, "rb") as f:
                self.dmap = pickle.load(f)
        else:
            # Compute objects to store
            self.precompute()

            # Dump the objects
            with open(precomp_path, 'wb') as f:
                pickle.dump(self.dmap, f)
        
    def get_landing_point(self, curr_loc: shapely.geometry.Point, distance: float, angle: float):
        """
    	    Args:
    	        curr_loc (sympy.geometry.Point2D): current location
    	        distance (float): The distance to next potential landing point
    	        angle (float): The angle coordinate to the next potential landing point
    	    Returns:
    	        the potential landing point as a sympy.Point2D object
    	"""
        return shapely.geometry.Point(curr_loc.x + distance * np.cos(angle), curr_loc.y + distance * np.sin(angle))

    
    def get_center(self, r: int, c: int):
        x = self.zero_center.x + c * self.cell_width
        y = self.zero_center.y - r * self.cell_width
        return shapely.geometry.Point(x, y)

    def get_row_col(self, x, y): #will return row, col closest to point (if within dmap)
        c = round((x - self.zero_center.x)/self.cell_width)
        r = round((self.zero_center.y - y)/self.cell_width)

        return r, c

    def get_corners(self, r: int, c: int):
        center = self.get_center(r,c)
        offset = self.cell_width / 2
        x = center.x
        y = center.y
        upper_left = shapely.geometry.Point(x - offset, y + offset)
        upper_right = shapely.geometry.Point(x + offset, y + offset)
        lower_left = shapely.geometry.Point(x - offset, y - offset)
        lower_right = shapely.geometry.Point(x + offset, y - offset)
        return [upper_left, upper_right, lower_left, lower_right]

    def in_bounds(self, row, col):
        if row >= 0 and col >=0 and row < self.rows and col < self.cols:
            return True
        return False

    def get_neighbors(self, row, col):
        neighbors_list = []
        for i in range(-1,2):
            for j in range(-1,2):
                if i == 0 and j == 0:
                    continue
                neighborRow = row + i
                neighborCol = col + j

                if self.in_bounds(neighborRow, neighborCol):
                    neighbors_list.append((neighborRow, neighborCol))

        return neighbors_list



    def brushfire(self, q):
        while(len(q) != 0):
            row, col, dist, waterPoint = q.popleft()

            neighbors_list = self.get_neighbors(row, col)
            for nRow, nCol in neighbors_list:
                if self.dmap[nRow][nCol] == 1: #is on land
                    nCenter = self.get_center(nRow, nCol)
                    ndist = nCenter.distance(waterPoint) #distance from neighbor to water
                    pValue = self.pmap[nRow, nCol]
                    if (pValue == -1) or (pValue > ndist): #either uninitialized or current distance is smaller
                        self.pmap[nRow, nCol] = ndist
                        q.append((nRow, nCol, ndist, waterPoint))

    def get_polar(self, start, end): #converts from square to polar. Returns r, \theta
        angle = sympy.atan2(end.y - start.y, end.x - start.x)
        distance = start.distance(end)

        return distance, angle



    def p_in_water(self,start, end):
        d = start.distance(end)
        sigma = d/self.skill
        r, c = self.get_row_col(end.x, end.y)
        dw = self.pmap[r, c] #distance to water for end point
        alpha = dw/sigma #number of standard deviations to water for end point
        if 1 - alpha > 0.999:
            alpha = 0.001

        if alpha <= 1:
            p = 1 - (1.848*math.exp(-1/alpha))
            if 1 - p < 0.001:
                return 0.999
            else:
                return p
        elif alpha < 2:
            return 1 - (0.68 + 0.27*(1- alpha))
        else:
            return 0

    def simulate_shot(self, distance, angle): #draws from normal distributions and returns r, theta
        actual_distance = self.rng.normal(distance, distance / self.skill)
        actual_angle = self.rng.normal(angle, 1 / (2 * self.skill))

        return actual_distance, actual_angle

    def on_land(self, points): #returns true if ALL points in the list points is on land
        for p in points:
            r, c = self.get_row_col(p.x, p.y)
            if(self.in_bounds(r, c)):
                if self.dmap[r, c] != 1:
                    return False #in bounds but in water
            else:
                return False #out of bounds of dmap

        return True #all points in bounds and on land

    def p_in_water2(self, start, end):
        d, angle = self.get_polar(start, end)
        land_count = 0
        runs = 50

        for i in range(runs):
            r, theta = self.simulate_shot(d, angle)
            p1 = self.get_landing_point(start, r, theta) #landing point
            p2 = self.get_landing_point(start, 1.05*r, theta) #halfway between
            p3 = self.get_landing_point(start, 1.1*r, theta) #rolling point

            if self.on_land([p1, p2, p3]):
                land_count += 1

        p_water = (runs - land_count)/runs
        if p_water > 0.99:
            p_water = 0.99

        return p_water





    def expected_strokes(self, start, end):
        ratio = self.p_in_water2(start,end)

        return 1 + (ratio)/(1-ratio)

    
    def precompute(self):
        print("starting precomputation")
        # minx, miny, maxx, maxy = self.quick_map.bounds
        # self.minx = minx
        # self.miny = miny

        # width = maxx - minx
        # height = maxy - miny
        # self.cols = int(np.ceil(width / self.cell_width))
        # self.rows = int(np.ceil(height / self.cell_width))
        # self.zero_center = shapely.geometry.Point(minx + self.cell_width / 2, maxy - self.cell_width / 2)

        self.dmap = np.zeros((self.rows, self.cols), dtype=np.int8)
        # self.pmap = np.zeros((self.rows, self.cols), dtype=np.int8)



        for row in range(self.rows):
            for col in range(self.cols):
                corners = self.get_corners(row, col)
                water = 0
                land = 0
                for point in corners:
                    if self.quick_map.contains(point):
                        land += 1
                    else:
                        water += 1

                if land == 4:
                    # if all four points on land, then set dmap to 1
                    self.dmap[row, col] = 1

                elif water == 4:
                    # if all four points on water, then set dmap to 0
                    self.dmap[row, col] = 0

                else:
                    # in else ==> some points on land, some in water ==> we are on an edge cell
                    self.dmap[row, col] = 0

        ### Commented out code saves precomputed brushfire map for testing purposes
<<<<<<< HEAD
        if os.path.exists(self.tmp):
            with open(self.tmp, 'rb') as f:
                self.pmap = np.load(f)
                print("loaded from file")
                return
        self.brushfire(q)
        with open(self.tmp, 'wb') as f:
            np.save(f, self.pmap)
=======
        # if os.path.exists(self.tmp):
        #     with open(self.tmp, 'rb') as f:
        #         self.pmap = np.load(f)
        #         print("loaded from file")
        #         return
        # #self.brushfire(q)
        # with open(self.tmp, 'wb') as f:
        #     np.save(f, self.pmap)
>>>>>>> 76e55412


    # Generate potential branches for the A* searching algorithm
    def generate_branches(self, points):
        pt = points[-1]
        li = []
        for distance in self.distances:
            for angle in self.angles:
                new_point = self.get_landing_point(pt, distance, angle)
                valid = True
                for i in range(len(points) - 1):
                    if points[i].distance(new_point) < (self.max_distance/2):
                        valid = False
                        break
                if valid:
                    li.append(new_point)

        return li

    def a_star(self, start, target):
        print("starting a star")
        count = 0
        secondCount = 0
        # print("starting a star")

        #pq = PriorityQueue() #convention for data insertion is [heuristic, path, estimated total strokes for this path]

        E = start.distance(target)/(200 + self.skill)
        s = 0 #no shots taken so far
        path = [start]
        #pq.put([E, path, 0])
        heap = [(E, secondCount, 0, path)]

        while heap:
            count += 1
            h, _, strokes, path = heappop(heap)

            lastPoint = path[-1]
            if lastPoint.distance(target) <= 200 + self.skill:
                # print("found path")
                # print(count)
                path.append(target)
                return path


            possibleShots = self.generate_branches(path)


            for shot in possibleShots:
                secondCount += 1

                r,c = self.get_row_col(shot.x, shot.y)
                if(self.in_bounds(r, c)):
                    s = strokes + self.expected_strokes(lastPoint, shot)
                    d = shot.distance(target)
                    E = d/(200 + self.skill)
                    h = s + E #heuristic
                    newPath = path.copy()
                    newPath.append(shot)
                    heappush(heap, (h, secondCount, s, newPath))



    def approach(self, s, t):
        d = s.distance(t)
        r = d/1.1
        angle = float(sympy.atan2(t.y - s.y, t.x - s.x))
        print("approach")
        print(r)
        print(angle)

        pt = self.get_landing_point(s, r, angle)


        bestProbability = self.expected_strokes(s, pt)
        bestr = r
        bestangle = angle

        if bestProbability < 1.1: #if shooting straight at the hole will go in water less than 1/10th of the time, just shoot
            return r, angle


        for i in range(-20,21,2):
            for j in range(-20,21,2): #will check 100 points in 2 meter increments around aiming directly at hole
                testPoint = shapely.geometry.Point(pt.x + i, pt.y + j)
                testr, testangle = self.get_polar(s, testPoint)
                if(testr > self.max_distance): #break if point too far away
                    break
                strokes = self.expected_strokes(s, testPoint)
                if strokes < bestProbability:
                    bestProbability = strokes
                    r = testr
                    angle = testangle

        return r, angle




    
    def play(self, score: int, golf_map: sympy.Polygon, target: sympy.geometry.Point2D, curr_loc: sympy.geometry.Point2D, prev_loc: sympy.geometry.Point2D, prev_landing_point: sympy.geometry.Point2D, prev_admissible: bool) -> Tuple[float, float]:
        """Function which based n current game state returns the distance and angle, the shot must be played 

        Args:
            score (int): Your total score including current turn
            golf_map (sympy.Polygon): Golf Map polygon
            target (sympy.geometry.Point2D): Target location
            curr_loc (sympy.geometry.Point2D): Your current location
            prev_loc (sympy.geometry.Point2D): Your previous location. If you haven't played previously then None
            prev_landing_point (sympy.geometry.Point2D): Your previous shot landing location. If you haven't played previously then None
            prev_admissible (bool): Boolean stating if your previous shot was within the polygon limits. If you haven't played previously then None

        Returns:
            Tuple[float, float]: Return a tuple of distance and angle in radians to play the shot
        """

        # Testing
        count = 0
        # .bounds function can get (minx, miny, maxx, maxy) tuple (float values) that bounds the object

        s = shapely.geometry.Point(curr_loc.x, curr_loc.y)
        t = shapely.geometry.Point(target.x, target.y)

        # Within goal
        if s.distance(t) <= self.max_distance:
            angle = sympy.atan2(target.y - curr_loc.y, target.x - curr_loc.x)
            if s.distance(t) < 20:
                distance = s.distance(t)
            else:
                distance, angle = self.approach(s,t)
            return (distance, angle)
        else:
            s = shapely.geometry.Point(curr_loc.x, curr_loc.y)
            t = shapely.geometry.Point(target.x, target.y)
            path = self.a_star(s, t)

            e = path[1]
            angle = sympy.atan2(e.y - curr_loc.y, e.x - curr_loc.x)
            distance = s.distance(e)
            return (distance, angle)


        minDist = float('inf')
        closestI = None
        for i in range(len(self.path)):
            if s.distance(self.path[i]) < minDist:
                minDist, closestI = s.distance(self.path[i]), i
        pt = self.path[closestI + 1]

        angle = sympy.atan2(pt.y - curr_loc.y, pt.x - curr_loc.x)
        distance = min(self.max_distance, s.distance(self.path[closestI + 1]))
        if distance > self.max_distance:
            distance = int(self.max_distance)

        distance = distance / 1.1

        return (distance, angle)<|MERGE_RESOLUTION|>--- conflicted
+++ resolved
@@ -254,16 +254,6 @@
                     self.dmap[row, col] = 0
 
         ### Commented out code saves precomputed brushfire map for testing purposes
-<<<<<<< HEAD
-        if os.path.exists(self.tmp):
-            with open(self.tmp, 'rb') as f:
-                self.pmap = np.load(f)
-                print("loaded from file")
-                return
-        self.brushfire(q)
-        with open(self.tmp, 'wb') as f:
-            np.save(f, self.pmap)
-=======
         # if os.path.exists(self.tmp):
         #     with open(self.tmp, 'rb') as f:
         #         self.pmap = np.load(f)
@@ -272,7 +262,6 @@
         # #self.brushfire(q)
         # with open(self.tmp, 'wb') as f:
         #     np.save(f, self.pmap)
->>>>>>> 76e55412
 
 
     # Generate potential branches for the A* searching algorithm
