import time
<<<<<<< HEAD
=======

>>>>>>> 31160fd8
import numpy as np
import sympy
import logging
from typing import Tuple
import constants
<<<<<<< HEAD
from shapely import geometry
import pdb
=======
import shapely.geometry


def get_distance(point1, point2):
    return pow(point1.x - point2.x, 2) + pow(point1.y - point2.y, 2)


class Point:
    def __init__(self, x, y):
        self.x = float(x)
        self.y = float(y)
>>>>>>> 31160fd8


class Player:
    def __init__(self, skill: int, rng: np.random.Generator, logger: logging.Logger) -> None:
        """Initialise the player with given skill.

        Args:
            skill (int): skill of your player
            rng (np.random.Generator): numpy random number generator, use this for same player behvior across run
            logger (logging.Logger): logger use this like logger.info("message")
        """
        self.skill = skill
        self.rng = rng
        self.logger = logger
        # TODO: define the risk rate, which means we can only take risks at 10%
        self.risk = 0.1
        self.simulate_times = 100
        self.tolerant_times = self.simulate_times * self.risk
        self.remember_middle_points = []

        self.turn = 0
<<<<<<< HEAD

    def water_boolean(self, poly, grid_points):
        water_grid = []
        
        for i,row in enumerate(grid_points): 
            water_grid.append([])
            for j,point in enumerate(row):
                
                thebool = poly.contains(point)
                
                water_grid[i].append(thebool)
            
        print(np.array(water_grid))
        return np.array(water_grid)



    def make_grid(self, golf_map: sympy.Polygon,target: sympy.geometry.Point2D,
        curr_loc: sympy.geometry.Point2D, prev_loc: sympy.geometry.Point2D):

        poly=geometry.Polygon([p.x, p.y] for p in golf_map.vertices)
        target_shapely = geometry.Point(target[0], target[1])
        print("convert")

        (xmin, ymin, xmax, ymax) = golf_map.bounds
        list_of_lists = []
        list_of_distances=[]
        
        queue = []
        dimension = 10
        allowed_distance = 100
        threshold = 20.0
        amt=1
        grid_of_scores = np.array(np.ones((dimension,dimension))*100000)
        
        
        xmin = float(xmin)
        ymin = float(ymin)
        xmax = float(xmax)
        ymax = float(ymax)
        
        print(xmin,xmax,ymin,ymax)
        
        xcoords,ycoords = np.meshgrid(np.linspace(xmin,xmax, dimension),np.linspace(ymin,ymax, dimension))

        for x_index in range(len(xcoords)):
            list_of_lists.append([])
            list_of_distances.append([])
            for y_index in range(len(ycoords)):
                #considered_point = sympy.geometry.Point2D(xcoords[y_index,x_index],ycoords[y_index,x_index])
                considered_point = geometry.Point(xcoords[y_index,x_index],ycoords[y_index,x_index])
                list_of_lists[x_index].append(considered_point)
                #thedistance = curr_loc.distance(considered_point)
                #list_of_distances[x_index].append(thedistance)
                #print(float(considered_point[0]),float(considered_point[1]), float(curr_loc[0]), float(curr_loc[1]))
        print("test1")
        water_grid = self.water_boolean(poly, list_of_lists) # True if on LAND
        for x_index in range(len(list_of_lists)):
            for y_index in range(len(list_of_lists[0])): 
                thedistance = target_shapely.distance(list_of_lists[x_index][y_index])
                print(thedistance)
                print(allowed_distance)
                print(water_grid[x_index][y_index] and thedistance < allowed_distance)
                if (thedistance < allowed_distance) and water_grid[x_index][y_index]:
                    queue.append((x_index,y_index))
                    print(queue, "what")
        print(queue)
        print("HELL")
        print(water_grid)

        """BFS stuff"""
        if thedistance < threshold:
            grid_of_scores[x_index,y_index] = amt
        return "hi"

    """graph = {
  '5' : ['3','7'],
  '3' : ['2', '4'],
  '7' : ['8'],
  '2' : [],
  '4' : ['8'],
  '8' : []
}

visited = [] # List for visited nodes.
queue = []     #Initialize a queue

def bfs(visited, graph, node): #function for BFS
  visited.append(node)
  queue.append(node)

  while queue:          # Creating loop to visit each node
    m = queue.pop(0) 
    print (m, end = " ") 

    for neighbour in graph[m]:
      if neighbour not in visited:
        visited.append(neighbour)
        queue.append(neighbour)

# Driver Code
print("Following is the Breadth-First Search")
bfs(visited, graph, '5')    # function calling"""
=======
        self.shapely_golf_map = None
>>>>>>> 31160fd8

    def play(self, score: int, golf_map: sympy.Polygon, target: sympy.geometry.Point2D,
             curr_loc: sympy.geometry.Point2D, prev_loc: sympy.geometry.Point2D,
             prev_landing_point: sympy.geometry.Point2D, prev_admissible: bool) -> Tuple[float, float]:
        """Function which based n current game state returns the distance and angle, the shot must be played 

        Args:
            score (int): Your total score including current turn
            golf_map (sympy.Polygon): Golf Map polygon
            target (sympy.geometry.Point2D): Target location
            curr_loc (sympy.geometry.Point2D): Your current location
            prev_loc (sympy.geometry.Point2D): Your previous location. If you haven't played previously then None
            prev_landing_point (sympy.geometry.Point2D): Your previous shot landing location. If you haven't played previously then None
            prev_admissible (bool): Boolean stating if your previous shot was within the polygon limits. If you haven't played previously then None

        Returns:
            Tuple[float, float]: Return a tuple of distance and angle in radians to play the shot
        """
<<<<<<< HEAD
        print("test")
        if self.turn == 0:
            a = self.make_grid(golf_map,target,curr_loc, prev_loc)
=======
        if self.turn == 0:
            self.shapely_golf_map = shapely.geometry.polygon.Polygon(golf_map.vertices)
>>>>>>> 31160fd8

        self.turn += 1
        # 1. always try greedy first
        required_dist = curr_loc.distance(target)
        roll_factor = 1. + constants.extra_roll
        if required_dist < constants.min_putter_dist:
            roll_factor = 1.0
        distance = sympy.Min(constants.max_dist + self.skill, required_dist / roll_factor)
        angle = sympy.atan2(target.y - curr_loc.y, target.x - curr_loc.x)

        is_greedy = True
        failed_times = 0
        # simulate the actual situation to ensure fail times will not be larger than self.tolerant_times
        for _ in range(self.simulate_times):
            is_succ, final_point = self.simulate_once(distance, angle, curr_loc, golf_map)
            if not is_succ:
                failed_times += 1
                if failed_times > self.tolerant_times:
                    is_greedy = False
                    break

        if is_greedy:
            self.logger.info(str(self.turn) + "select greedy strategy to go")
            return (distance, angle)

        # 2. if we cannot use greedy, we try to find the points intersected with the golf map
        if prev_admissible is None or prev_admissible or not self.remember_middle_points:
            circle = sympy.Circle(curr_loc, distance)
            # TODO: cost about 6-8 seconds, too slow
            intersect_points_origin = circle.intersection(golf_map)

            intersect_points_num = len(intersect_points_origin)
            temp_middle_points = []

            for i in range(intersect_points_num):
                for j in range(i + 1, intersect_points_num):
                    middle_point = sympy.Point2D(float(intersect_points_origin[i].x + intersect_points_origin[j].x) / 2,
                                                 float(intersect_points_origin[i].y + intersect_points_origin[j].y) / 2)
                    # find points that in the golf map polygon
                    if golf_map.encloses(middle_point):
                        temp_middle_points.append(middle_point)

            if len(temp_middle_points) == 0:
                self.logger.error(str(self.turn) + "cannot find any middle point, BUG!!!")
                return (distance, angle)

            # if there are many ways to go, delete the points that can go back
            middle_points = []
            for i, middle_point in enumerate(temp_middle_points):
                if middle_point.distance(target) > required_dist:
                    continue
                middle_points.append(middle_point)

            # if there we delete every point in temp_middle_points,
            # which means we could go longer ways than expected, we need to add back those points
            if len(middle_points) == 0:
                middle_points = temp_middle_points

            self.remember_middle_points = middle_points
        else:
            middle_points = list(self.remember_middle_points)

        middle_points_num = len(middle_points)
        mid_to_target_distance = [0] * middle_points_num
        for i, middle_point in enumerate(middle_points):
            mid_to_target_distance[i] = middle_point.distance(target)

        distance_sorted_indexes = sorted(range(middle_points_num), key=lambda x: mid_to_target_distance[x])

        middle_failed_times = [0] * middle_points_num

        midd_index = -1
        for i in distance_sorted_indexes:
            middle_point = middle_points[i]
            angle = sympy.atan2(middle_point.y - curr_loc.y, middle_point.x - curr_loc.x)
            for _ in range(self.simulate_times):
                is_succ, final_point = self.simulate_once(distance, angle, curr_loc, golf_map)
                if not is_succ:
                    middle_failed_times[i] += 1
                    if middle_failed_times[i] > self.tolerant_times:
                        middle_failed_times[i] = -1
                        break

            if middle_failed_times[i] != -1:
                midd_index = i
                break

        desire_distance = distance
        if midd_index != -1:
            self.logger.info(str(self.turn) + "select largest distance to middle point to go")
            desire_angle = sympy.atan2(middle_points[midd_index].y - curr_loc.y,
                                       middle_points[midd_index].x - curr_loc.x)

            return (desire_distance, desire_angle)

        # 3. if middle points are still not safe, choose the closest one to the target
        closest_index = distance_sorted_indexes[0]
        closest_middle_point = middle_points[closest_index]

        curr_to_mid = closest_middle_point.distance(curr_loc)
        desire_distance = sympy.Min(constants.max_dist + self.skill, curr_to_mid / roll_factor)
        desire_angle = sympy.atan2(closest_middle_point.y - curr_loc.y, closest_middle_point.x - curr_loc.x)
        self.logger.info(str(self.turn) + "risky!!! select closest middle point to go")
        return (desire_distance, desire_angle)

    def simulate_shapely_once(self, distance, angle, curr_loc, golf_map):
        actual_distance = self.rng.normal(distance, distance / self.skill)
        actual_angle = self.rng.normal(angle, 1 / (2 * self.skill))

        # landing_point means the land point(the golf can skip for a little distance),
        # final_point means the final stopped point, it is not equal
        if distance < constants.min_putter_dist:
            landing_point = curr_loc
            final_point = shapely.geometry.Point(curr_loc.x + actual_distance * np.cos(actual_angle),
                                                 curr_loc.y + actual_distance * np.sin(actual_angle))

        else:
<<<<<<< HEAD
            landing_point = sympy.Point2D(curr_loc.x + actual_distance * sympy.cos(actual_angle),
                                          curr_loc.y + actual_distance * sympy.sin(actual_angle))
            final_point = sympy.Point2D(
                curr_loc.x + (1. + constants.extra_roll) * actual_distance * sympy.cos(actual_angle),
                curr_loc.y + (1. + constants.extra_roll) * actual_distance * sympy.sin(actual_angle))

        segment_land = sympy.geometry.Segment2D(landing_point, final_point)
        return golf_map.encloses(segment_land), final_point
=======
            landing_point = shapely.geometry.Point(curr_loc.x + actual_distance * np.cos(actual_angle),
                                                   curr_loc.y + actual_distance * np.sin(actual_angle))
            final_point = shapely.geometry.Point(
                curr_loc.x + (1. + constants.extra_roll) * actual_distance * np.cos(actual_angle),
                curr_loc.y + (1. + constants.extra_roll) * actual_distance * np.sin(actual_angle))

        is_inside = golf_map.contains(landing_point) and golf_map.contains(final_point)

        return is_inside, final_point

    def get_points_inside_circle(self, points_score, curr_loc, radius, target):
        circle_points = dict()
        max_dist = radius ** 2

        for points in points_score.keys():
            if get_distance(curr_loc, points) <= max_dist:
                circle_points[points] = points_score[points]

        sorted_points_score = dict(sorted(circle_points.items(), key=lambda x: x[1]))
        smallest_score = min(sorted_points_score.values())
        smallest_score_points = dict()
        for points, value in sorted_points_score.items():
            if value == smallest_score:
                smallest_score_points[points] = get_distance(target, points)

        closest2target_points = dict(sorted(smallest_score_points.items(), key=lambda x:x[1]))
        safe_point = None
        unsafe_points2score = dict()
        for point in closest2target_points.keys():
            succ_times = 0
            for _ in range(self.simulate_times):
                angle = sympy.atan2(point.y - curr_loc.y, point.x - curr_loc.x)
                is_succ, _ = self.simulate_shapely_once(get_distance(curr_loc, point), angle, curr_loc, self.shapely_golf_map)
                succ_times += is_succ

            if succ_times / self.simulate_times >= 1 - self.risk:
                safe_point = point
                break

            unsafe_points2score[point] = succ_times

        if safe_point is None:
            unsafe_points = sorted(unsafe_points2score.items(), key=lambda x: -x[1])
            safe_point = unsafe_points[0][0]

        desire_distance = get_distance(curr_loc, safe_point)
        desire_angle = sympy.atan2(safe_point.y - curr_loc.y, safe_point.x - curr_loc.x)
        return (desire_distance, desire_angle)
>>>>>>> 31160fd8
<|MERGE_RESOLUTION|>--- conflicted
+++ resolved
@@ -1,17 +1,14 @@
 import time
-<<<<<<< HEAD
-=======
-
->>>>>>> 31160fd8
+
 import numpy as np
 import sympy
 import logging
 from typing import Tuple
 import constants
-<<<<<<< HEAD
+
 from shapely import geometry
 import pdb
-=======
+
 import shapely.geometry
 
 
@@ -23,7 +20,7 @@
     def __init__(self, x, y):
         self.x = float(x)
         self.y = float(y)
->>>>>>> 31160fd8
+
 
 
 class Player:
@@ -45,7 +42,8 @@
         self.remember_middle_points = []
 
         self.turn = 0
-<<<<<<< HEAD
+        self.shapely_golf_map = None
+
 
     def water_boolean(self, poly, grid_points):
         water_grid = []
@@ -149,9 +147,7 @@
 # Driver Code
 print("Following is the Breadth-First Search")
 bfs(visited, graph, '5')    # function calling"""
-=======
-        self.shapely_golf_map = None
->>>>>>> 31160fd8
+
 
     def play(self, score: int, golf_map: sympy.Polygon, target: sympy.geometry.Point2D,
              curr_loc: sympy.geometry.Point2D, prev_loc: sympy.geometry.Point2D,
@@ -170,14 +166,12 @@
         Returns:
             Tuple[float, float]: Return a tuple of distance and angle in radians to play the shot
         """
-<<<<<<< HEAD
-        print("test")
+
+
         if self.turn == 0:
             a = self.make_grid(golf_map,target,curr_loc, prev_loc)
-=======
-        if self.turn == 0:
             self.shapely_golf_map = shapely.geometry.polygon.Polygon(golf_map.vertices)
->>>>>>> 31160fd8
+
 
         self.turn += 1
         # 1. always try greedy first
@@ -295,16 +289,6 @@
                                                  curr_loc.y + actual_distance * np.sin(actual_angle))
 
         else:
-<<<<<<< HEAD
-            landing_point = sympy.Point2D(curr_loc.x + actual_distance * sympy.cos(actual_angle),
-                                          curr_loc.y + actual_distance * sympy.sin(actual_angle))
-            final_point = sympy.Point2D(
-                curr_loc.x + (1. + constants.extra_roll) * actual_distance * sympy.cos(actual_angle),
-                curr_loc.y + (1. + constants.extra_roll) * actual_distance * sympy.sin(actual_angle))
-
-        segment_land = sympy.geometry.Segment2D(landing_point, final_point)
-        return golf_map.encloses(segment_land), final_point
-=======
             landing_point = shapely.geometry.Point(curr_loc.x + actual_distance * np.cos(actual_angle),
                                                    curr_loc.y + actual_distance * np.sin(actual_angle))
             final_point = shapely.geometry.Point(
@@ -353,4 +337,4 @@
         desire_distance = get_distance(curr_loc, safe_point)
         desire_angle = sympy.atan2(safe_point.y - curr_loc.y, safe_point.x - curr_loc.x)
         return (desire_distance, desire_angle)
->>>>>>> 31160fd8
+
