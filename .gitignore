# Byte-compiled / optimized / DLL files
__pycache__/
*.py[cod]
*$py.class

# C extensions
*.so

<<<<<<< HEAD
#polygolfvenv/

=======
>>>>>>> 31160fd8
# Distribution / packaging
.Python
build/
develop-eggs/
dist/
downloads/
eggs/
.eggs/
lib/
lib64/
parts/
sdist/
var/
wheels/
pip-wheel-metadata/
share/python-wheels/
*.egg-info/
.installed.cfg
*.egg
MANIFEST

# PyInstaller
#  Usually these files are written by a python script from a template
#  before PyInstaller builds the exe, so as to inject date/other infos into it.
*.manifest
*.spec

# Installer logs
pip-log.txt
pip-delete-this-directory.txt

# Unit test / coverage reports
htmlcov/
.tox/
.nox/
.coverage
.coverage.*
.cache
nosetests.xml
coverage.xml
*.cover
*.py,cover
.hypothesis/
.pytest_cache/

# Translations
*.mo
*.pot

# Django stuff:
*.log
local_settings.py
db.sqlite3
db.sqlite3-journal

# Flask stuff:
instance/
.webassets-cache

# Scrapy stuff:
.scrapy

# Sphinx documentation
docs/_build/

# PyBuilder
target/

# Jupyter Notebook
.ipynb_checkpoints

# IPython
profile_default/
ipython_config.py

# pyenv
.python-version

# pipenv
#   According to pypa/pipenv#598, it is recommended to include Pipfile.lock in version control.
#   However, in case of collaboration, if having platform-specific dependencies or dependencies
#   having no cross-platform support, pipenv may install dependencies that don't work, or not
#   install all needed dependencies.
#Pipfile.lock

# PEP 582; used by e.g. github.com/David-OConnor/pyflow
__pypackages__/

# Celery stuff
celerybeat-schedule
celerybeat.pid

# SageMath parsed files
*.sage.py

# Environments
.env
.venv
env/
venv/
ENV/
env.bak/
venv.bak/

# Spyder project settings
.spyderproject
.spyproject

# Rope project settings
.ropeproject

# mkdocs documentation
/site

# mypy
.mypy_cache/
.dmypy.json
dmypy.json

# Pyre type checker
.pyre/

# IDE
.vscode/
.idea/

# MacOS
.DS_Store

# Metadata
.metadata/

# Debug log
results.log
log/

# Tournament
results/

# Default gen map path
maps/temp.json<|MERGE_RESOLUTION|>--- conflicted
+++ resolved
@@ -6,11 +6,6 @@
 # C extensions
 *.so
 
-<<<<<<< HEAD
-#polygolfvenv/
-
-=======
->>>>>>> 31160fd8
 # Distribution / packaging
 .Python
 build/
